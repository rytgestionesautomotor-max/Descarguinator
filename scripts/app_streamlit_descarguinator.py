--- conflicted
+++ resolved
@@ -288,15 +288,8 @@
     firma_file = st.sidebar.file_uploader("Archivo Firma", type=["jpg","jpeg","png"], key="firma_file")
     adj_acta = st.sidebar.checkbox("Adjunta Acta", value=True)
 
-<<<<<<< HEAD
-=======
-    nro_causa = (
-        st.session_state.infrs[0]["NRO_ACTA"]
-        if st.session_state.get("infrs") and st.session_state.infrs[0].get("NRO_ACTA")
-        else st.session_state.get("exp_nro_causa", "")
-    )
-
->>>>>>> 5da4104a
+ codex/add-pdf-data-extraction-feature
+ main
     st.markdown("---")
     st.subheader("Infracciones del caso")
 
@@ -370,17 +363,15 @@
     st.markdown("---")
     col_save1, col_save2 = st.columns(2)
     if col_save1.button("💾 Guardar JSON del caso"):
-<<<<<<< HEAD
+ codex/add-pdf-data-extraction-feature
         faltan = (
             not nombre or not dni or not st.session_state.infrs or
             any(not i.get("JUZGADO") or not i.get("MUNICIPIO") or not i.get("NRO_ACTA") for i in st.session_state.infrs)
         )
         if faltan:
             st.error("Completá: Nombre, DNI y Juzgado/Municipio/Nro. de acta en cada infracción.")
-=======
-        if not nombre or not dni or not juzgado or not municipio or not nro_causa or not st.session_state.infrs:
-            st.error("Completá: Nombre, DNI, Juzgado, Municipio, Nro. de acta y al menos 1 infracción.")
->>>>>>> 5da4104a
+
+ main
         else:
             try:
                 cliente = Cliente(
@@ -400,29 +391,25 @@
                 infrs = [Infraccion(**i) for i in st.session_state.infrs]
                 caso = Caso(cliente=cliente, infracciones=infrs)
                 path = guardar_json(caso, nombre)
-<<<<<<< HEAD
+codex/add-pdf-data-extraction-feature
                 base_slug = slugify(st.session_state.infrs[0]["NRO_ACTA"]) if st.session_state.infrs else ""
                 guardar_adjuntos(base_slug, dni_file, ced_file, firma_file)
-=======
-                guardar_adjuntos(slugify(nro_causa), dni_file, ced_file, firma_file)
->>>>>>> 5da4104a
+
+main
                 st.success(f"JSON guardado: {path}")
                 st.session_state["last_json_path"] = str(path)
             except Exception as e:
                 st.exception(e)
 
     if col_save2.button("💾 Guardar y generar descargos (.docx)"):
-<<<<<<< HEAD
+codex/add-pdf-data-extraction-feature
         faltan = (
             not nombre or not dni or not st.session_state.infrs or
             any(not i.get("JUZGADO") or not i.get("MUNICIPIO") or not i.get("NRO_ACTA") for i in st.session_state.infrs)
         )
         if faltan:
             st.error("Completá: Nombre, DNI y Juzgado/Municipio/Nro. de acta en cada infracción.")
-=======
-        if not nombre or not dni or not juzgado or not municipio or not nro_causa or not st.session_state.infrs:
-            st.error("Completá: Nombre, DNI, Juzgado, Municipio, Nro. de acta y al menos 1 infracción.")
->>>>>>> 5da4104a
+ main
         else:
             try:
                 cliente = Cliente(
@@ -442,12 +429,10 @@
                 infrs = [Infraccion(**i) for i in st.session_state.infrs]
                 caso = Caso(cliente=cliente, infracciones=infrs)
                 path = guardar_json(caso, nombre)
-<<<<<<< HEAD
+ codex/add-pdf-data-extraction-feature
                 base_slug = slugify(st.session_state.infrs[0]["NRO_ACTA"]) if st.session_state.infrs else ""
                 guardar_adjuntos(base_slug, dni_file, ced_file, firma_file)
-=======
-                guardar_adjuntos(slugify(nro_causa), dni_file, ced_file, firma_file)
->>>>>>> 5da4104a
+ main
                 st.success(f"JSON guardado: {path}")
                 st.session_state["last_json_path"] = str(path)
                 ok, out_path = ejecutar_render(path)
